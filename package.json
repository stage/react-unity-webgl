--- conflicted
+++ resolved
@@ -1,10 +1,6 @@
 {
   "name": "react-unity-webgl",
-<<<<<<< HEAD
   "version": "6.4.4",
-=======
-  "version": "6.4.3",
->>>>>>> d983f8f0
   "description": "A Unity WebGL component for your React application",
   "main": "library/index.js",
   "types": "./types.d.ts",
